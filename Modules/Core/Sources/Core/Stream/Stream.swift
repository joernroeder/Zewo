public enum StreamError : Error {
    case closedStream(buffer: Buffer)
    case timeout(buffer: Buffer)
}

public protocol InputStream {
    var closed: Bool { get }
    func close()
    
    func read(into: UnsafeMutableBufferPointer<UInt8>, deadline: Double) throws -> Int
    func read(upTo: Int, deadline: Double) throws -> Buffer
}

extension InputStream {
    public func read(into: UnsafeMutableBufferPointer<UInt8>) throws -> Int {
        return try read(into: into, deadline: .never)
    }
<<<<<<< HEAD

    public func read(into buffer: inout Data, deadline: Double = 1.minute.fromNow()) throws -> Int {
        return try read(into: &buffer, length: buffer.count, deadline: deadline)
=======
    
    public func read(upTo count: Int, deadline: Double = .never) throws -> Buffer {
        return try Buffer(capacity: count) { try read(into: $0, deadline: deadline) }
>>>>>>> 9d60bd02
    }
}

public protocol OutputStream {
    var closed: Bool { get }
    func close()
    
    func write(_ buffer: UnsafeBufferPointer<UInt8>, deadline: Double) throws
    func write(_ buffer: Buffer, deadline: Double) throws
    func write(_ buffer: BufferRepresentable, deadline: Double) throws
    func flush(deadline: Double) throws
}

extension OutputStream {
    
    public func write(_ buffer: UnsafeBufferPointer<UInt8>) throws {
        try write(buffer, deadline: .never)
    }
<<<<<<< HEAD

    @discardableResult
    public func write(_ buffer: Data, deadline: Double = 1.minute.fromNow()) throws -> Int {
        return try write(buffer, length: buffer.count, deadline: deadline)
    }

    @discardableResult
    public func write(_ convertible: DataConvertible, length: Int, deadline: Double = 1.minute.fromNow()) throws -> Int {
        return try write(convertible.data, length: length, deadline: deadline)
    }

    @discardableResult
    public func write(_ convertible: DataConvertible, deadline: Double = 1.minute.fromNow()) throws -> Int {
        let buffer = convertible.data
        return try write(buffer, length: buffer.count, deadline: deadline)
=======
    
    public func write(_ buffer: Buffer, deadline: Double = .never) throws {
        guard !buffer.isEmpty else {
            return
        }
        
        var rethrowError: Error? = nil
        buffer.enumerateBytes { bufferPtr, _, stop in
            do {
                try write(bufferPtr, deadline: deadline)
            } catch {
                rethrowError = error
                stop = true
            }
        }
        
        if let error = rethrowError {
            throw error
        }
    }
    
    public func write(_ converting: BufferRepresentable, deadline: Double = .never) throws {
        try write(converting.buffer, deadline: .never)
    }
    
    public func write(_ bytes: [UInt8], deadline: Double = .never) throws {
        guard !bytes.isEmpty else {
            return
        }
        try bytes.withUnsafeBufferPointer { try self.write($0, deadline: deadline) }
>>>>>>> 9d60bd02
    }

    public func flush() throws {
        try flush(deadline: .never)
    }
}

public typealias Stream = InputStream & OutputStream<|MERGE_RESOLUTION|>--- conflicted
+++ resolved
@@ -15,15 +15,9 @@
     public func read(into: UnsafeMutableBufferPointer<UInt8>) throws -> Int {
         return try read(into: into, deadline: .never)
     }
-<<<<<<< HEAD
-
-    public func read(into buffer: inout Data, deadline: Double = 1.minute.fromNow()) throws -> Int {
-        return try read(into: &buffer, length: buffer.count, deadline: deadline)
-=======
     
-    public func read(upTo count: Int, deadline: Double = .never) throws -> Buffer {
+    public func read(upTo count: Int, deadline: Double = 1.minute.fromNow()) throws -> Buffer {
         return try Buffer(capacity: count) { try read(into: $0, deadline: deadline) }
->>>>>>> 9d60bd02
     }
 }
 
@@ -42,25 +36,8 @@
     public func write(_ buffer: UnsafeBufferPointer<UInt8>) throws {
         try write(buffer, deadline: .never)
     }
-<<<<<<< HEAD
-
-    @discardableResult
-    public func write(_ buffer: Data, deadline: Double = 1.minute.fromNow()) throws -> Int {
-        return try write(buffer, length: buffer.count, deadline: deadline)
-    }
-
-    @discardableResult
-    public func write(_ convertible: DataConvertible, length: Int, deadline: Double = 1.minute.fromNow()) throws -> Int {
-        return try write(convertible.data, length: length, deadline: deadline)
-    }
-
-    @discardableResult
-    public func write(_ convertible: DataConvertible, deadline: Double = 1.minute.fromNow()) throws -> Int {
-        let buffer = convertible.data
-        return try write(buffer, length: buffer.count, deadline: deadline)
-=======
     
-    public func write(_ buffer: Buffer, deadline: Double = .never) throws {
+    public func write(_ buffer: Buffer, deadline: Double = 1.minute.fromNow()) throws {
         guard !buffer.isEmpty else {
             return
         }
@@ -80,16 +57,15 @@
         }
     }
     
-    public func write(_ converting: BufferRepresentable, deadline: Double = .never) throws {
-        try write(converting.buffer, deadline: .never)
+    public func write(_ converting: BufferRepresentable, deadline: Double = 1.minute.fromNow()) throws {
+        try write(converting.buffer, deadline: deadline)
     }
     
-    public func write(_ bytes: [UInt8], deadline: Double = .never) throws {
+    public func write(_ bytes: [UInt8], deadline: Double = 1.minute.fromNow()) throws {
         guard !bytes.isEmpty else {
             return
         }
         try bytes.withUnsafeBufferPointer { try self.write($0, deadline: deadline) }
->>>>>>> 9d60bd02
     }
 
     public func flush() throws {
