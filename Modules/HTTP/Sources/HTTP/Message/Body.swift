--- conflicted
+++ resolved
@@ -28,11 +28,7 @@
 }
 
 extension Body {
-<<<<<<< HEAD
-    public mutating func becomeBuffer(deadline: Double = 1.minute.fromNow()) throws -> Data {
-=======
-    public mutating func becomeBuffer(deadline: Double = .never) throws -> Buffer {
->>>>>>> 9d60bd02
+    public mutating func becomeBuffer(deadline: Double = 1.minute.fromNow()) throws -> Buffer {
         switch self {
         case .buffer(let buffer):
             return buffer
